FROM ubuntu:22.04
ARG DEBIAN_FRONTEND=noninteractive
ENV TZ=Etc/UTC
RUN apt-get update -yqq && apt-get install -yqq \
    curl racket build-essential python3-pip python3-tqdm \
    default-jdk-headless \
    golang-go \
    php-cli \
    ruby \
    lua5.3 \
    r-base \
    rustc \
    scala \
    ocaml-interp \
    ocaml \
    ghc \
    libtest-deep-perl \
    wget \
    lua-unit \ 
    aspnetcore-runtime-6.0 \
    z3

RUN apt-get install -yqq libtest-deep-perl
RUN apt-get install -yqq wget

# JS/TS
RUN curl -fsSL https://deb.nodesource.com/setup_current.x | bash -
RUN apt-get install -y nodejs
RUN npm install -g typescript

# Dlang
RUN wget https://netcologne.dl.sourceforge.net/project/d-apt/files/d-apt.list -O /etc/apt/sources.list.d/d-apt.list
RUN apt-get update --allow-insecure-repositories
RUN apt-get -y --allow-unauthenticated install --reinstall d-apt-keyring
RUN apt-get update && apt-get install -yqq dmd-compiler dub

# C#
RUN apt install gnupg ca-certificates
RUN apt-key adv --keyserver hkp://keyserver.ubuntu.com:80 --recv-keys 3FA7E0328081BFF6A14DA29AA6A19B38D3D831EF
RUN echo "deb https://download.mono-project.com/repo/ubuntu stable-focal main" | tee /etc/apt/sources.list.d/mono-official-stable.list
RUN apt update --allow-insecure-repositories
RUN apt install -yqq mono-devel

# F#
RUN apt-get install -y dotnet6

# Post-processing

# Julia
RUN curl https://julialang-s3.julialang.org/bin/linux/x64/1.8/julia-1.8.2-linux-x86_64.tar.gz | tar xz
ENV PATH="/julia-1.8.2/bin:${PATH}"
# Swift
RUN curl https://download.swift.org/swift-5.7-release/ubuntu2204/swift-5.7-RELEASE/swift-5.7-RELEASE-ubuntu22.04.tar.gz | tar xz
ENV PATH="/swift-5.7-RELEASE-ubuntu22.04/usr/bin:${PATH}"
# Javatuples
RUN mkdir /usr/multiple && wget https://repo.mavenlibs.com/maven/org/javatuples/javatuples/1.2/javatuples-1.2.jar -O /usr/multiple/javatuples-1.2.jar

# Luau
RUN wget https://github.com/Roblox/luau/releases/download/0.594/luau-ubuntu.zip -O /tmp/luau.zip && unzip /tmp/luau.zip -d /bin/

# Elixir
RUN wget https://binaries2.erlang-solutions.com/ubuntu/pool/contrib/e/elixir/elixir_1.15.4_1_otp_26.0.2~ubuntu~jammy_all.deb -O /tmp/elixir.deb && dpkg -i /tmp/elixir.deb

# Dafny
# https://github.com/dafny-lang/dafny/releases/download/v4.3.0/dafny-4.3.0-x64-ubuntu-20.04.zip
RUN mkdir -p /root/dafny
RUN wget https://github.com/dafny-lang/dafny/releases/download/v4.3.0/dafny-4.3.0-x64-ubuntu-20.04.zip -O /tmp/dafny.zip && unzip /tmp/dafny.zip -d /root/dafny/ && ln -s /root/dafny/dafny/dafny /bin/dafny

<<<<<<< HEAD
# Clojure - https://clojure.org/guides/install_clojure#_linux_instructions
RUN curl -L -O https://github.com/clojure/brew-install/releases/latest/download/linux-install.sh
RUN chmod +x linux-install.sh
RUN ./linux-install.sh --prefix /clojure
ENV PATH="/clojure/bin:${PATH}"
RUN clojure -P
=======
# Coq
RUN apt-get install -yqq coq

# Lean
RUN wget https://github.com/leanprover/lean4/releases/download/v4.6.0-rc1/lean-4.6.0-rc1-linux.zip -O /tmp/lean.zip && unzip /tmp/lean.zip -d /root/lean/ && ln -s /root/lean/bin/lean /bin/lean

# install numpy for humanevalplus
RUN python3 -m pip install numpy
>>>>>>> 92407afa

COPY src /code
WORKDIR /code
ENTRYPOINT ["python3", "main.py"]<|MERGE_RESOLUTION|>--- conflicted
+++ resolved
@@ -66,14 +66,13 @@
 RUN mkdir -p /root/dafny
 RUN wget https://github.com/dafny-lang/dafny/releases/download/v4.3.0/dafny-4.3.0-x64-ubuntu-20.04.zip -O /tmp/dafny.zip && unzip /tmp/dafny.zip -d /root/dafny/ && ln -s /root/dafny/dafny/dafny /bin/dafny
 
-<<<<<<< HEAD
 # Clojure - https://clojure.org/guides/install_clojure#_linux_instructions
 RUN curl -L -O https://github.com/clojure/brew-install/releases/latest/download/linux-install.sh
 RUN chmod +x linux-install.sh
 RUN ./linux-install.sh --prefix /clojure
 ENV PATH="/clojure/bin:${PATH}"
 RUN clojure -P
-=======
+
 # Coq
 RUN apt-get install -yqq coq
 
@@ -82,7 +81,6 @@
 
 # install numpy for humanevalplus
 RUN python3 -m pip install numpy
->>>>>>> 92407afa
 
 COPY src /code
 WORKDIR /code
