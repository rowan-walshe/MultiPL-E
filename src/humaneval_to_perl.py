--- conflicted
+++ resolved
@@ -58,11 +58,7 @@
         elif type(c) == str:
             return f'"{c}"'
         elif c is None:
-<<<<<<< HEAD
             return "undef"
-=======
-            return "undef" # NOTE(arjun): My guess
->>>>>>> 23898ead
         return repr(c)
 
     def gen_var(self, v: str) -> str:
@@ -80,11 +76,7 @@
         #return "(" + ", ".join(t) + ")"
 
     def gen_dict(self, keys: List[str], values: List[str]) -> str:
-<<<<<<< HEAD
-        return "{" + ", ".join(f"{k} => {v}" for k, v in zip(keys, values)) + ",}"
-=======
         return "{" + ", ".join(f"{k} => {v}" for k, v in zip(keys, values)) + "}"
->>>>>>> 23898ead
 
     def gen_call(self, func: str, args: List[str]) -> str:
         """Translate a function call `func(args)`
