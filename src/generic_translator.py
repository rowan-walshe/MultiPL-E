--- conflicted
+++ resolved
@@ -149,13 +149,8 @@
     filename = Path(
         file.parent,
         "..",
-<<<<<<< HEAD
-        f"{file_ext}-{args.doctests}-{args.model}-{args.n}",
+        f"{file_ext}-{args.doctests}-{args.model}",
         f"{cleaned_task_id}_{entry_point}.{file_ext}",
-=======
-        f"{translator.file_ext}-{args.doctests}-{args.model}",
-        f"{cleaned_task_id}_{entry_point}.{translator.file_ext}",
->>>>>>> b826bdad
     ).resolve()
     return filename
 
